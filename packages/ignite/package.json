--- conflicted
+++ resolved
@@ -40,12 +40,8 @@
   "devDependencies": {
     "ava": "^0.18.1",
     "babel-eslint": "^7.1.1",
-<<<<<<< HEAD
     "mockery": "^2.0.0",
-    "nyc": "^10.0.0",
-=======
     "nyc": "^10.1.2",
->>>>>>> f89aa751
     "standard": "^8.6.0"
   },
   "ava": {},
