const { merge, pipe, assoc, omit, __ } = require('ramda')

// Questions to ask during install if the chatty route is chosen.
const installQuestions = [
  {
    name: 'dev-screens',
    message: 'Would you like Ignite Development Screens?',
    type: 'list',
    choices: ['No', 'Yes']
  }, {
    name: 'vector-icons',
    message: 'What vector icon library will you use?',
    type: 'list',
    choices: ['none', 'react-native-vector-icons']
  }, {
    name: 'i18n',
    message: 'What internationalization library will you use?',
    type: 'list',
    choices: ['none', 'react-native-i18n']
  }, {
    name: 'animatable',
    message: 'What animation library will you use?',
    type: 'list',
    choices: ['none', 'react-native-animatable']
  }
]

const maxOptions = {
  'dev-screens': 'Yes',
  'vector-icons': 'react-native-vector-icons',
  'i18n': 'react-native-i18n',
  'animatable': 'react-native-animatable'
}

const add = async function (context) {
  const { filesystem, parameters, ignite, reactNative, print, system, prompt, template } = context
  const name = parameters.third
  const igniteDevPackagePrefix = parameters.options['ignite-dev-package-prefix'] // NOTE(steve): going away soon
  const spinner = print.spin(`using Infinite Red's ${print.colors.cyan('unholy')} app template`).succeed()

  // attempt to install React Native or die trying
  const rnInstall = await reactNative.install({ name, skipJest: true })
  if (rnInstall.exitCode > 0) process.exit(rnInstall.exitCode)

<<<<<<< HEAD
  // remove the __tests__ directory that come with React Native
  filesystem.remove('__tests__')

  // copy our App directory
=======
  // copy our App & Tests directories
>>>>>>> ed246765
  spinner.text = '▸ copying files'
  spinner.start()
  filesystem.copy(`${__dirname}/templates/App`, `${process.cwd()}/App`, { overwrite: true })
  filesystem.copy(`${__dirname}/templates/Tests`, `${process.cwd()}/Tests`, { overwrite: true })
  spinner.stop()

  // generate some templates
  spinner.text = '▸ generating files'
  const templates = [
    { template: 'index.js.ejs', target: 'index.ios.js' },
    { template: 'index.js.ejs', target: 'index.android.js' },
    { template: 'README.md', target: 'README.md' },
    { template: 'ignite.json.ejs', target: 'ignite/ignite.json' },
    { template: '.editorconfig', target: '.editorconfig' },
    { template: 'App/Config/AppConfig.js.ejs', target: 'App/Config/AppConfig.js' }
  ]
  const templateProps = { name, igniteVersion: ignite.version, reactNativeVersion: rnInstall.version }
  await ignite.copyBatch(context, templates, templateProps)

  /**
   * Merge the package.json from our template into the one provided from react-native init.
   */
  async function mergePackageJsons () {
    // transform our package.json incase we need to replace variables
    const rawJson = await template.generate({
      directory: `${ignite.ignitePluginPath()}/templates`,
      template: 'package.json.ejs',
      props: templateProps
    })
    const newPackageJson = JSON.parse(rawJson)

    // read in the react-native created package.json
    const currentPackage = filesystem.read('package.json', 'json')

    // deep merge, lol
    const newPackage = pipe(
      assoc('dependencies', merge(currentPackage.dependencies, newPackageJson.dependencies)),
      assoc('devDependencies', merge(currentPackage.devDependencies, newPackageJson.devDependencies)),
      assoc('scripts', merge(currentPackage.scripts, newPackageJson.scripts)),
      merge(__, omit(['dependencies', 'devDependencies', 'scripts'], newPackageJson))
    )(currentPackage)

    // write this out
    filesystem.write('package.json', newPackage, { jsonIndent: 2 })
  }
  await mergePackageJsons()

  spinner.stop()

  // figure out which parts of unholy to install
  const answers = parameters.options.max
    ? maxOptions
    : await prompt.ask(installQuestions)

  spinner.text = '▸ installing ignite dependencies'
  spinner.start()
  if (context.ignite.useYarn) {
    await system.run('yarn')
  } else {
    await system.run('npm i')
  }
  spinner.stop()

  // react native link -- must use spawn & stdio: ignore or it hangs!! :(
  spinner.text = `▸ linking native libraries`
  spinner.start()
  await system.spawn('react-native link', { stdio: 'ignore' })
  spinner.stop()

  // pass long the debug flag if we're running in that mode
  const debugFlag = parameters.options.debug ? '--debug' : 'p'

  await system.spawn(`ignite add ${igniteDevPackagePrefix}basic-generators ${debugFlag}`, { stdio: 'inherit' })

  // now run install of Ignite Plugins
  if (answers['dev-screens'] === 'Yes') {
    await system.spawn(`ignite add ${igniteDevPackagePrefix}dev-screens ${debugFlag}`, { stdio: 'inherit' })
  }

  if (answers['vector-icons'] === 'react-native-vector-icons') {
    await system.spawn(`ignite add ${igniteDevPackagePrefix}vector-icons ${debugFlag}`, { stdio: 'inherit' })
  }

  if (answers['i18n'] === 'react-native-i18n') {
    await system.spawn(`ignite add ${igniteDevPackagePrefix}i18n ${debugFlag}`, { stdio: 'inherit' })
  }

  if (answers['animatable'] === 'react-native-animatable') {
    await system.spawn(`ignite add ${igniteDevPackagePrefix}animatable ${debugFlag}`, { stdio: 'inherit' })
  }

  // Wrap it up with our success message.
  print.info('')
  print.info('🍽 Time to get cooking!')
  print.info('')
  print.info('To run in iOS:')
  print.info(print.colors.yellow(`  cd ${name}`))
  print.info(print.colors.yellow('  react-native run-ios'))
  print.info('')
  print.info('To run in Android:')
  print.info(print.colors.yellow(`  cd ${name}`))
  print.info(print.colors.yellow('  react-native run-android'))
  print.info('')
  print.info('To see what ignite can do for you:')
  print.info(print.colors.yellow(`  cd ${name}`))
  print.info(print.colors.yellow('  ignite'))
  print.info('')
}

// TODO
const remove = async function (context) {
}

module.exports = { add, remove }<|MERGE_RESOLUTION|>--- conflicted
+++ resolved
@@ -42,14 +42,10 @@
   const rnInstall = await reactNative.install({ name, skipJest: true })
   if (rnInstall.exitCode > 0) process.exit(rnInstall.exitCode)
 
-<<<<<<< HEAD
   // remove the __tests__ directory that come with React Native
   filesystem.remove('__tests__')
 
-  // copy our App directory
-=======
   // copy our App & Tests directories
->>>>>>> ed246765
   spinner.text = '▸ copying files'
   spinner.start()
   filesystem.copy(`${__dirname}/templates/App`, `${process.cwd()}/App`, { overwrite: true })
