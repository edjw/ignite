#!/usr/bin/env node
'use strict'

/*
* The 8 stages of yeoman generators
* Not all used here, but documented for quick reference
*
* 1. initializing - Your initialization methods (checking current project state, getting configs, etc)
* 2. prompting - Where you prompt users for options (where you'd call this.prompt())
* 3. configuring - Saving configurations and configure the project (creating .editorconfig files and other metadata files)
* 4. default - If the method name doesn't match a priority, it will be pushed to this group.
* 5. writing - Where you write the generator specific files (routes, controllers, etc)
* 6. conflicts - Where conflicts are handled (used internally)
* 7. install - Where installation are run (npm, bower)
* 8. end - Called last, cleanup, say good bye, etc
*/

import colors from 'colors/safe'
import Generators from 'yeoman-generator'
import Shell from 'shelljs'
import * as Utilities from '../utilities'
import ora from 'ora'

const igniteBase = 'ignite-base'
const lockedReactNativeVersion = '0.39.2'
const lockedIgniteVersion = '1.13.0'

const emptyFolder = (folder) => {
  Shell.rm('-rf', folder)
  Shell.mkdir(folder)
}

// This step needed as of Ignite 1.7.0 and RN 0.33.0
// This wasn't necessary before, might need to be removed at some point
const cleanAndroid = (projectFolder) => {
  Shell.cd(`${projectFolder}/android`)
  if (/^win/.test(process.platform)) {
    Shell.exec('gradlew.bat clean')
  } else {
    Shell.exec('./gradlew clean > /dev/null')
  }
  Shell.cd('../..')
}

// This step needed as of Ignite 1.11.0 and RN 0.37.0
// This wasn't necessary before, might need to be removed at some point
const removeJestTests = (projectFolder) => {
  Shell.rm('-rf', `${projectFolder}/__tests__`)
}

/**
 * Doctors the AndroidManifest.xml to put in the stuff we need.
 */
const performInserts = (name) => {
  // Add permissions for push notifications
  // const pushPermissions = `
  //   <permission
  //       android:name="\${applicationId}.permission.C2D_MESSAGE"
  //       android:protectionLevel="signature" />
  //   <uses-permission android:name="\${applicationId}.permission.C2D_MESSAGE" />
  //   <uses-permission android:name="android.permission.VIBRATE" />
  // `

  const networkPermissions = `
    <uses-permission android:name="android.permission.ACCESS_NETWORK_STATE"/>
  `

  // const appEntries = `
  //     <receiver
  //         android:name="com.google.android.gms.gcm.GcmReceiver"
  //         android:exported="true"
  //         android:permission="com.google.android.c2dm.permission.SEND" >
  //         <intent-filter>
  //             <action android:name="com.google.android.c2dm.intent.RECEIVE" />
  //             <category android:name="\${applicationId}" />
  //         </intent-filter>
  //     </receiver>

  //     <service android:name="com.dieam.reactnativepushnotification.modules.RNPushNotificationRegistrationService"/>
  //     <service
  //         android:name="com.dieam.reactnativepushnotification.modules.RNPushNotificationListenerService"
  //         android:exported="false" >
  //         <intent-filter>
  //             <action android:name="com.google.android.c2dm.intent.RECEIVE" />
  //         </intent-filter>
  //     </service>
  // `

  const enforceServicesVersion = `
configurations.all {
    resolutionStrategy.eachDependency { DependencyResolveDetails details ->
        if (details.getRequested().getGroup() == 'com.google.android.gms') {
            // If different projects require different versions of
            // Google Play Services it causes a crash on run.
            // Fix by overriding version for all projects.
            details.useVersion('9.6.1')
        }
    }
}
  `

  // Push disabled for now:
  // Utilities.insertInFile(`${name}/android/app/src/main/AndroidManifest.xml`, 'SYSTEM_ALERT_WINDOW', pushPermissions)
  // Utilities.insertInFile(`${name}/android/app/src/main/AndroidManifest.xml`, 'android:theme', appEntries)
  Utilities.insertInFile(`${name}/android/app/src/main/AndroidManifest.xml`, 'SYSTEM_ALERT_WINDOW', networkPermissions)
  Utilities.insertInFile(`${name}/android/app/build.gradle`, 'task copyDownloadableDepsToLibs', enforceServicesVersion, false)
}

/**
 * Doctors Info.plist to allow API examples to openweather.org
 */
const addAPITransportException = (name) => {
  const addEntry = `plutil -replace NSAppTransportSecurity -xml '<dict> <key>NSExceptionDomains</key> <dict> <key>localhost</key> <dict> <key>NSTemporaryExceptionAllowsInsecureHTTPLoads</key> <true/> </dict> <key>api.openweathermap.org</key> <dict> <key>NSTemporaryExceptionAllowsInsecureHTTPLoads</key> <true/> </dict> </dict> </dict>' ./${name}/ios/${name}/Info.plist`
  Shell.exec(addEntry)
}

/**
 * A green checkmark
 */
const check = colors.green('✔︎')

/**
 * A red x.
 */
const xmark = colors.red('𝗫')

/**
 * Is this command installed on ze computer?
 */
const isCommandInstalled = (command) => !!Shell.which(command)

/**
 * Behold.  The Yeoman generator to install Ignite.
 *
 * These methods get executed top-to-bottom.  The methods that start with an _ are not automatically run.
 * This is a Yeomanism.
 *
 * Also, a few of these functions like `initializing` and `end` are reserved lifecycle methods.
 * This too is a Yeomanism.
 *
 * Finally, if you want to ensure your task finishes before starting the next one, either return a
 * promise, or call `const done = this.async()` before and `done()` once you're finished your task.
 * And yes.  That too is a Yeomanism.
 */
export class AppGenerator extends Generators.Base {

  constructor (args, options) {
    super(args, options)
    this.argument('name', { type: String, required: true })

    this.option('latest', {
      desc: 'Use cutting edge React Native Master',
      type: Boolean,
      defaults: false
    })
  }

  /**
   * Entry point.  Let's set this up.
   */
  initializing () {
    // this is a fresh install, so let's always clobber the destination.
    this.conflicter.force = true
    // prep our spinner
    this.spinner = ora('starting')

    this.log('-----------------------------------------------')
    this.log(colors.red('  (                  )   (                   '))
    this.log(colors.red('  )\\ )   (        ( /(   )\\ )    *   )       '))
    this.log(colors.red(' (()/(   )\\ )     )\\()) (()/(  ` )  /(   (   '))
    this.log(colors.red('  /(_)) (()/(    ((_)\\   /(_))  ( )(_))  )\\  '))
    this.log(colors.red(' (_))    /(_))_   _((_) (_))   (_(_())  ((_) '))
    this.log(' |_ _|  ' + colors.red('(_))') + ' __| | \\| | |_ _|  |_   _|  | __|')
    this.log('  | |     | (_ | | .` |  | |     | |    | _| ')
    this.log(' |___|     \\___| |_|\\_| |___|    |_|    |___|')
    this.log('-----------------------------------------------')
    this.log('')
    this.log('An unfair headstart for your React Native apps.')
    this.log(colors.yellow('https://infinite.red/ignite'))
    this.log('')
    this.log('-----------------------------------------------')

    this.log('Igniting ' + colors.yellow(this.name) + '\n')
  }

  /**
   * Check for react-native.
   */
  findReactNativeCli () {
    const animation = Utilities.startStep('Finding react-native', this)

    if (!isCommandInstalled('react-native')) {
      this._logAndExit(`${xmark} Missing react-native - 'npm install -g react-native-cli'`)
    }

    const rnCli = Shell.exec('react-native --version', { silent: true }).stdout
    // verify 1.x.x or higher (we need react-native link)
    if (!rnCli.match(/react-native-cli:\s[1-9]\d*\.\d+\.\d+/)) {
      this._logAndExit(`${xmark} Must have at least version 1.x - 'npm install -g react-native-cli'`)
    }

    animation.finish()
  }

  /**
   * Check if Android is good
   */
  checkAndroid () {
    const animation = Utilities.startStep('Finding android', this)

    if (isCommandInstalled('android')) {
      const androidVersions = Shell.exec('android list', { silent: true }).stdout
      if (androidVersions.match(/android-23/)) {
        animation.finish()
      } else {
        this.spinner.stop()
        this.log(`${xmark} Missing android SDK 23`)
      }
    } else {
      this.spinner.stop()
      this.log(`${xmark} Missing android!`)
    }
  }

  /**
   * Check for git.
   */
  findGit () {
    const animation = Utilities.startStep('Finding git', this)

    if (!isCommandInstalled('git')) {
      this._logAndExit(`${xmark} Missing git`)
    }

    animation.finish()
  }

  /**
   * Do a quick clean up of the template folder.
   */
  cleanBeforeRunning () {
    const animation = Utilities.startStep('Getting ready for guests', this)

    emptyFolder(this.sourceRoot())

    animation.finish()
  }

  /**
   * Run React Native init.
   */
  reactNativeInit () {
    const rnVersion = (this.options.latest) ? 'facebook/react-native' : lockedReactNativeVersion
    const animation = Utilities.startStep(`Running React Native setup version ${rnVersion} (~ 2 minutes-ish)`, this)
    const done = this.async()
    const command = 'react-native'
    // use Master if latest flag was set to true - used for early warning tests
    // package.json will be overwritten with package.json.template -> so follow through is needed there
    // Build base project using RN generator
    const commandOpts = ['init', this.name, '--version', rnVersion]
    this.spawnCommand(command, commandOpts, {stdio: 'ignore'})
      .on('close', (retCode) => {
        animation.finish(retCode)
        done()
      })
  }

  /**
   * Get the git branch or tag that we should check out.
   */
  _getGitBranch () {
    const tag = this.options['tag'] || lockedIgniteVersion
    // read the user's choice from the source-branch command line option
    const branch = this.options['branch']
    // check if the user specified a branch
    const isBranchUndefined = typeof branch === 'undefined' || branch === null || branch === 'master' || branch === ''
    // return branch if its defined
    if (!isBranchUndefined) {
      return branch
    }
    // otherwise return specified tag, or lockedIgniteVersion
    return tag
  }

  /**
   * Ensure we have the latest Ignite templates.
   */
  downloadLatestIgnite () {
    // the default repo
    const defaultRepo = 'https://github.com/infinitered/ignite.git'
    // the repo the user might have asked for via a command line
    const requestedRepo = this.options['repo']
    // did the user actually ask for a custom repo?
    const useCustomRepo = typeof requestedRepo !== 'undefined' && requestedRepo !== null && requestedRepo !== ''
    // the right repo to use
    const repo = useCustomRepo ? requestedRepo : defaultRepo
    const branch = this._getGitBranch()
    // start spinner and message
    const animation = Utilities.startStep(`Downloading latest Ignite files from ${repo}#${branch}`, this)

    const done = this.async()
    const command = 'git'
    const commandOpts = ['clone', '--depth', '1', '--branch', branch, repo, this.sourceRoot()]
    this.spawnCommand(command, commandOpts, {stdio: 'ignore'})
      .on('close', (retCode) => {
        animation.finish(retCode)
        if (retCode === 0) {
          done()
        } else {
          this._logAndExit(`Failed to clone ${repo} with branch ${branch}`)
        }
      })
  }

  /**
   * Helper to copy a file to the destination.
   */
  _cpFile (fromFilename, toFilename) {
    const from = this.templatePath(`${igniteBase}/${fromFilename}`)
    const to = this.destinationPath(`${this.name}/${toFilename}`)
    this.fs.copyTpl(from, to, { name: this.name, reactNativeVersion: lockedReactNativeVersion, igniteVersion: lockedIgniteVersion })
  }

  /**
   * Helper to copy a template to the destination.
   */
  _cpTemplate (filename) {
    this._cpFile(`${filename}.template`, filename)
  }

  /**
   * Helper to copy a directory to the destination.
   */
  _cpDirectory (directory) {
    this.directory(
      this.templatePath(`${igniteBase}/${directory}`),
      this.destinationPath(`${this.name}/${directory}`)
    )
  }

  preRinse () {
    const animation = Utilities.startStep('Pre-rinse', this)

    // Been having reported issues
    // with Multidex still so extra scrubbing!
    Shell.rm('-rf', 'android/app/build')
    Shell.rm('-rf', 'node_modules/')

    animation.finish()
  }

  /**
   * Let's ignite all up in hurrr.
   */
  copyExistingStuff () {
    const animation = Utilities.startStep('Copying Ignite goodies', this)

<<<<<<< HEAD
    this.cpTemplate('README.md')
    this.cpTemplate('package.json')
    this.cpTemplate('.babelrc')
    this.cpTemplate('.env')
    this.cpFile('.ignite.template', '.ignite')
    this.cpFile('index.js.template', 'index.ios.js')
    this.cpFile('index.js.template', 'index.android.js')
    this.cpFile('.editorconfig.template', '.editorconfig')
    this.cpDirectory('Tests')
    this.cpDirectory('App')
    this.cpDirectory('fastlane')
=======
    this._cpTemplate('README.md')
    this._cpTemplate('package.json')
    this._cpTemplate('.babelrc')
    this._cpTemplate('.env')
    this._cpFile('.ignite.template', '.ignite')
    this._cpFile('index.js.template', 'index.ios.js')
    this._cpFile('index.js.template', 'index.android.js')
    this._cpFile('index.js.template', 'index.android.js')
    this._cpFile('.editorconfig.template', '.editorconfig')
    this._cpDirectory('git_hooks')
    this._cpDirectory('Tests')
    this._cpDirectory('App')
    this._cpDirectory('fastlane')
>>>>>>> 689463fb

    animation.finish()
  }

  /**
   * Let's hand tweak the the android manifest,
   */
  _updateAndroid () {
    const animation = Utilities.startStep('Updating android manifest file', this)

    performInserts(this.name)

    animation.finish()
  }

  /**
   * Let's hand tweak PList to allow our API example to work with Transport Security
   */
  _updatePList () {
    const animation = Utilities.startStep('Updating PList file', this)

    addAPITransportException(this.name)

    animation.finish()
  }

  /**
   * Let's clean up any temp files.
   */
  _cleanAfterRunning () {
    const animation = Utilities.startStep('Cleaning up after messy guests', this)

    emptyFolder(this.sourceRoot())
    cleanAndroid(this.name)
    removeJestTests(this.name)

    animation.finish()
  }

  /**
   * Log an error and exit gracefully.
   */
  _logAndExit (finalMessage) {
    this.spinner.stop()
    this.log(finalMessage)
    process.exit(1)
  }

  /**
   * Installs npm then links (old rnpm style)
   * Also, sadly, we need this install the install() function due to how
   * Yeoman times its template copies.  :(
   */
  install () {
    // overwrite RN version if we're testing bleeding edge
    if (this.options.latest) {
      this.log(`${check} Force RN Master`)
      Utilities.replaceInFile(`${this.name}/package.json`, '"react-native":', '    "react-native": "github:facebook/react-native",')
    }

    const animation = Utilities.startStep('Installing Ignite dependencies (~ 1 minute-ish)', this)

    const done = this.async()
    const dir = `${Shell.pwd()}/${this.name}`
    let command = ''
    let commandOpts = []

    // Use Yarn if it is installed
    if (!Shell.which('yarn')) {
      command = 'npm'
      commandOpts.push('install')
      this.log(`\n➟ Package manager:\t[${check}]︎ npm  |  [ ]︎ yarn`)
    } else {
      command = 'yarn'
      commandOpts.push('install')
      this.log(`\n➟ Package manager:\t[ ]︎ npm  |  [${check}]︎ yarn`)
    }

    // Install node modules
    this.spawnCommand(command, commandOpts, {cwd: dir, stdio: 'ignore'})
      .on('close', (retCode) => {
        animation.finish(retCode)

        // then run the `react-native link` (old rnpm) command
        const linkAnimation = Utilities.startStep('Linking external libs', this)
        this.spawnCommand('react-native', ['link'], {cwd: dir, stdio: 'ignore'})
          .on('close', (linkReturnCode) => {
            linkAnimation.finish(linkReturnCode)

            // Push notifications code, disabled for now
            // Causing issues :(
            // update the android manifest
            this._updateAndroid()

            // then update Plist
            this._updatePList()
            done()
          })
      })
  }

  /**
   * Hold for applause.
   */
  end () {
    this._cleanAfterRunning()
    this.spinner.stop()
    this.log('')
    this.log('Time to get cooking! 🍽 ')
    this.log('')
    this.log('To run in iOS:')
    this.log(colors.yellow(`  cd ${this.name}`))
    this.log(colors.yellow('  react-native run-ios'))
    this.log('')
    this.log('To run in Android:')
    this.log(colors.yellow(`  cd ${this.name}`))
    this.log(colors.yellow('  react-native run-android'))
    this.log('')
  }
}

module.exports = AppGenerator<|MERGE_RESOLUTION|>--- conflicted
+++ resolved
@@ -355,19 +355,6 @@
   copyExistingStuff () {
     const animation = Utilities.startStep('Copying Ignite goodies', this)
 
-<<<<<<< HEAD
-    this.cpTemplate('README.md')
-    this.cpTemplate('package.json')
-    this.cpTemplate('.babelrc')
-    this.cpTemplate('.env')
-    this.cpFile('.ignite.template', '.ignite')
-    this.cpFile('index.js.template', 'index.ios.js')
-    this.cpFile('index.js.template', 'index.android.js')
-    this.cpFile('.editorconfig.template', '.editorconfig')
-    this.cpDirectory('Tests')
-    this.cpDirectory('App')
-    this.cpDirectory('fastlane')
-=======
     this._cpTemplate('README.md')
     this._cpTemplate('package.json')
     this._cpTemplate('.babelrc')
@@ -381,7 +368,6 @@
     this._cpDirectory('Tests')
     this._cpDirectory('App')
     this._cpDirectory('fastlane')
->>>>>>> 689463fb
 
     animation.finish()
   }
